import pytest
from django.db import models
from django.utils.translation import ugettext_lazy as _
from py.test import raises

import graphene
from graphene.core.types.custom_scalars import DateTime, JSONString

from ..compat import (ArrayField, HStoreField, JSONField, MissingType,
                      RangeField)
from ..converter import convert_django_field, convert_django_field_with_choices
from ..fields import ConnectionOrListField, DjangoModelField
from .models import Article, Reporter, Film, FilmDetails


def assert_conversion(django_field, graphene_field, *args, **kwargs):
    field = django_field(help_text='Custom Help Text', *args, **kwargs)
    graphene_type = convert_django_field(field)
    assert isinstance(graphene_type, graphene_field)
    field = graphene_type.as_field()
    assert field.description == 'Custom Help Text'
    return field


def test_should_unknown_django_field_raise_exception():
    with raises(Exception) as excinfo:
        convert_django_field(None)
    assert 'Don\'t know how to convert the Django field' in str(excinfo.value)


def test_should_date_convert_string():
    assert_conversion(models.DateField, DateTime)


def test_should_char_convert_string():
    assert_conversion(models.CharField, graphene.String)


def test_should_text_convert_string():
    assert_conversion(models.TextField, graphene.String)


def test_should_email_convert_string():
    assert_conversion(models.EmailField, graphene.String)


def test_should_slug_convert_string():
    assert_conversion(models.SlugField, graphene.String)


def test_should_url_convert_string():
    assert_conversion(models.URLField, graphene.String)


def test_should_ipaddress_convert_string():
    assert_conversion(models.GenericIPAddressField, graphene.String)


def test_should_file_convert_string():
    assert_conversion(models.FileField, graphene.String)


def test_should_image_convert_string():
    assert_conversion(models.ImageField, graphene.String)


def test_should_auto_convert_id():
    assert_conversion(models.AutoField, graphene.ID, primary_key=True)


def test_should_positive_integer_convert_int():
    assert_conversion(models.PositiveIntegerField, graphene.Int)


def test_should_positive_small_convert_int():
    assert_conversion(models.PositiveSmallIntegerField, graphene.Int)


def test_should_small_integer_convert_int():
    assert_conversion(models.SmallIntegerField, graphene.Int)


def test_should_big_integer_convert_int():
    assert_conversion(models.BigIntegerField, graphene.Int)


def test_should_integer_convert_int():
    assert_conversion(models.IntegerField, graphene.Int)


def test_should_boolean_convert_boolean():
    field = assert_conversion(models.BooleanField, graphene.Boolean)
    assert field.required is True


def test_should_nullboolean_convert_boolean():
    field = assert_conversion(models.NullBooleanField, graphene.Boolean)
    assert field.required is False


def test_field_with_choices_convert_enum():
    field = models.CharField(help_text='Language', choices=(
        ('es', 'Spanish'),
        ('en', 'English')
    ))

    class TranslatedModel(models.Model):
        language = field

        class Meta:
            app_label = 'test'

    graphene_type = convert_django_field_with_choices(field)
    assert issubclass(graphene_type, graphene.Enum)
    assert graphene_type._meta.type_name == 'TEST_TRANSLATEDMODEL_LANGUAGE'
    assert graphene_type._meta.description == 'Language'
    assert graphene_type.__enum__.__members__['SPANISH'].value == 'es'
    assert graphene_type.__enum__.__members__['ENGLISH'].value == 'en'


<<<<<<< HEAD
def test_field_with_grouped_choices():
    field = models.CharField(help_text='Language', choices=(
        ('Europe', (
            ('es', 'Spanish'),
            ('en', 'English'),
        )),
    ))

    class TranslatedModel(models.Model):
=======
def test_field_with_choices_gettext():
    field = models.CharField(help_text='Language', choices=(
        ('es', _('Spanish')),
        ('en', _('English'))
    ))

    class TranslatedChoicesModel(models.Model):
>>>>>>> 6eb00083
        language = field

        class Meta:
            app_label = 'test'

    convert_django_field_with_choices(field)


def test_should_float_convert_float():
    assert_conversion(models.FloatField, graphene.Float)


def test_should_manytomany_convert_connectionorlist():
    graphene_type = convert_django_field(Reporter._meta.local_many_to_many[0])
    assert isinstance(graphene_type, ConnectionOrListField)
    assert isinstance(graphene_type.type, DjangoModelField)
    assert graphene_type.type.model == Reporter


def test_should_manytoone_convert_connectionorlist():
    # Django 1.9 uses 'rel', <1.9 uses 'related
    related = getattr(Reporter.articles, 'rel', None) or \
        getattr(Reporter.articles, 'related')
    graphene_type = convert_django_field(related)
    assert isinstance(graphene_type, ConnectionOrListField)
    assert isinstance(graphene_type.type, DjangoModelField)
    assert graphene_type.type.model == Article


def test_should_onetoone_reverse_convert_model():
    # Django 1.9 uses 'rel', <1.9 uses 'related
    related = getattr(Film.details, 'rel', None) or \
        getattr(Film.details, 'related')
    graphene_type = convert_django_field(related)
    assert isinstance(graphene_type, DjangoModelField)
    assert graphene_type.model == FilmDetails


def test_should_onetoone_convert_model():
    field = assert_conversion(models.OneToOneField, DjangoModelField, Article)
    assert field.type.model == Article


def test_should_foreignkey_convert_model():
    field = assert_conversion(models.ForeignKey, DjangoModelField, Article)
    assert field.type.model == Article


@pytest.mark.skipif(ArrayField is MissingType,
                    reason="ArrayField should exist")
def test_should_postgres_array_convert_list():
    field = assert_conversion(ArrayField, graphene.List, models.CharField(max_length=100))
    assert isinstance(field.type, graphene.List)
    assert isinstance(field.type.of_type, graphene.String)


@pytest.mark.skipif(ArrayField is MissingType,
                    reason="ArrayField should exist")
def test_should_postgres_array_multiple_convert_list():
    field = assert_conversion(ArrayField, graphene.List, ArrayField(models.CharField(max_length=100)))
    assert isinstance(field.type, graphene.List)
    assert isinstance(field.type.of_type, graphene.List)
    assert isinstance(field.type.of_type.of_type, graphene.String)


@pytest.mark.skipif(HStoreField is MissingType,
                    reason="HStoreField should exist")
def test_should_postgres_hstore_convert_string():
    assert_conversion(HStoreField, JSONString)


@pytest.mark.skipif(JSONField is MissingType,
                    reason="JSONField should exist")
def test_should_postgres_json_convert_string():
    assert_conversion(JSONField, JSONString)


@pytest.mark.skipif(RangeField is MissingType,
                    reason="RangeField should exist")
def test_should_postgres_range_convert_list():
    from django.contrib.postgres.fields import IntegerRangeField
    field = assert_conversion(IntegerRangeField, graphene.List)
    assert isinstance(field.type.of_type, graphene.Int)<|MERGE_RESOLUTION|>--- conflicted
+++ resolved
@@ -118,7 +118,6 @@
     assert graphene_type.__enum__.__members__['ENGLISH'].value == 'en'
 
 
-<<<<<<< HEAD
 def test_field_with_grouped_choices():
     field = models.CharField(help_text='Language', choices=(
         ('Europe', (
@@ -127,8 +126,15 @@
         )),
     ))
 
-    class TranslatedModel(models.Model):
-=======
+    class GroupedChoicesModel(models.Model):
+        language = field
+
+        class Meta:
+            app_label = 'test'
+
+    convert_django_field_with_choices(field)
+
+
 def test_field_with_choices_gettext():
     field = models.CharField(help_text='Language', choices=(
         ('es', _('Spanish')),
@@ -136,7 +142,6 @@
     ))
 
     class TranslatedChoicesModel(models.Model):
->>>>>>> 6eb00083
         language = field
 
         class Meta:
